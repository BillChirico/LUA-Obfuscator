<<<<<<< HEAD
import type { Metadata } from "next";
import { GoogleAnalytics } from "@/components/GoogleAnalytics";
=======
import type { Metadata, Viewport } from "next";
import { Analytics } from "@vercel/analytics/next";
import { SpeedInsights } from "@vercel/speed-insights/next";
>>>>>>> ac2c286b
import "./globals.css";

const siteUrl = process.env.NEXT_PUBLIC_SITE_URL || "https://luaobfuscator.com";

export const viewport: Viewport = {
	width: "device-width",
	initialScale: 1,
	maximumScale: 5,
	themeColor: "#007AFF",
};

export const metadata: Metadata = {
	metadataBase: new URL(siteUrl),
	title: {
		default: "Bill's Lua Obfuscator - Lua Code Protection & Minification",
		template: "%s | Lua Obfuscator",
	},
	description:
		"Free online Lua obfuscator and code protection tool. Protect your Lua scripts with variable name mangling, code minification, and advanced obfuscation techniques. Supports Lua 5.1, 5.2, 5.3, and 5.4.",
	keywords: [
		"lua obfuscator",
		"lua code protection",
		"obfuscate lua",
		"lua minifier",
		"lua security",
		"protect lua code",
		"lua code obfuscation",
		"free lua obfuscator",
		"online lua obfuscator",
		"lua script protection",
		"lua variable mangling",
		"lua code minification",
		"lua 5.1 obfuscator",
		"lua 5.2 obfuscator",
		"lua 5.3 obfuscator",
		"lua 5.4 obfuscator",
	],
	authors: [{ name: "Bill Chirico" }],
	creator: "Bill Chirico",
	publisher: "Lua Obfuscator",
	formatDetection: {
		email: false,
		address: false,
		telephone: false,
	},
	openGraph: {
		type: "website",
		locale: "en_US",
		url: siteUrl,
		title: "Lua Obfuscator - Professional Lua Code Protection",
		description:
			"Free online Lua obfuscator with variable name mangling and code minification. Protect your Lua scripts instantly.",
		siteName: "Lua Obfuscator",
		images: [
			{
				url: "/og-image.png",
				width: 1200,
				height: 630,
				alt: "Lua Obfuscator - Protect Your Lua Code",
			},
		],
	},
	twitter: {
		card: "summary_large_image",
		title: "Lua Obfuscator - Professional Lua Code Protection",
		description:
			"Free online Lua obfuscator with variable name mangling and code minification. Protect your Lua scripts instantly.",
		images: ["/og-image.png"],
		creator: "@billchirico",
	},
	robots: {
		index: true,
		follow: true,
		googleBot: {
			index: true,
			follow: true,
			"max-video-preview": -1,
			"max-image-preview": "large",
			"max-snippet": -1,
		},
	},
	icons: {
		icon: [
			{ url: "/favicon.ico", sizes: "any" },
			{ url: "/icon.png", type: "image/png", sizes: "32x32" },
		],
		apple: [{ url: "/apple-icon.png", sizes: "180x180", type: "image/png" }],
	},
	manifest: "/manifest.json",
	category: "technology",
};

<<<<<<< HEAD
export default function RootLayout({
  children,
}: {
  children: React.ReactNode;
}) {
  return (
    <html lang="en" className="dark">
      <body className="dark">
        {children}
        <GoogleAnalytics />
      </body>
    </html>
  );
=======
export default function RootLayout({ children }: { children: React.ReactNode }) {
	return (
		<html lang="en" className="dark">
			<head>
				<script
					type="application/ld+json"
					dangerouslySetInnerHTML={{
						__html: JSON.stringify({
							"@context": "https://schema.org",
							"@type": "WebApplication",
							name: "Lua Obfuscator",
							description: "Professional Lua code protection and obfuscation tool",
							url: siteUrl,
							applicationCategory: "DeveloperApplication",
							operatingSystem: "Any",
							offers: {
								"@type": "Offer",
								price: "0",
								priceCurrency: "USD",
							},
							featureList: [
								"Variable name mangling",
								"Code minification",
								"Real-time obfuscation",
								"Support for Lua 5.1-5.4",
								"Free online tool",
							],
							browserRequirements: "Requires JavaScript. Requires HTML5.",
							softwareVersion: "1.0.0",
							author: {
								"@type": "Person",
								name: "Bill Chirico",
							},
							provider: {
								"@type": "Organization",
								name: "Lua Obfuscator",
								url: siteUrl,
							},
						}),
					}}
				/>
			</head>
			<body className="dark">
				{children}
				<Analytics />
				<SpeedInsights />
			</body>
		</html>
	);
>>>>>>> ac2c286b
}<|MERGE_RESOLUTION|>--- conflicted
+++ resolved
@@ -1,11 +1,7 @@
-<<<<<<< HEAD
-import type { Metadata } from "next";
-import { GoogleAnalytics } from "@/components/GoogleAnalytics";
-=======
 import type { Metadata, Viewport } from "next";
 import { Analytics } from "@vercel/analytics/next";
 import { SpeedInsights } from "@vercel/speed-insights/next";
->>>>>>> ac2c286b
+import { GoogleAnalytics } from "@/components/GoogleAnalytics";
 import "./globals.css";
 
 const siteUrl = process.env.NEXT_PUBLIC_SITE_URL || "https://luaobfuscator.com";
@@ -98,21 +94,6 @@
 	category: "technology",
 };
 
-<<<<<<< HEAD
-export default function RootLayout({
-  children,
-}: {
-  children: React.ReactNode;
-}) {
-  return (
-    <html lang="en" className="dark">
-      <body className="dark">
-        {children}
-        <GoogleAnalytics />
-      </body>
-    </html>
-  );
-=======
 export default function RootLayout({ children }: { children: React.ReactNode }) {
 	return (
 		<html lang="en" className="dark">
@@ -157,10 +138,10 @@
 			</head>
 			<body className="dark">
 				{children}
+				<GoogleAnalytics />
 				<Analytics />
 				<SpeedInsights />
 			</body>
 		</html>
 	);
->>>>>>> ac2c286b
 }